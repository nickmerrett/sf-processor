--- conflicted
+++ resolved
@@ -72,13 +72,8 @@
       - socket-vol:/sock/
       - ./resources/traces:/tests/traces
     environment:
-<<<<<<< HEAD
-      EXPORTER_ID: local
-      NODE_IP: "127.0.0.1"
-=======
       EXPORTER_ID: ${HOSTNAME}
       NODE_IP: <Host IP address>
->>>>>>> c825f2c3
       FILTER: "container.name!=sf-collector and container.name!=sf-processor" 
       INTERVAL: 300 
       SOCK_FILE: /sock/sysflow.sock
