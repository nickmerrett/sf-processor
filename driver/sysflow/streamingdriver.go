--- conflicted
+++ resolved
@@ -24,11 +24,7 @@
 	"bytes"
 	"net"
 	"os"
-<<<<<<< HEAD
     "path/filepath"
-=======
-	"path/filepath"
->>>>>>> 2fa870f5
 
 	"github.com/actgardner/gogen-avro/v7/compiler"
 	"github.com/actgardner/gogen-avro/v7/vm"
@@ -86,11 +82,7 @@
 		return err
 	}
 
-<<<<<<< HEAD
-    dir := filepath.Dir(path)
-=======
 	dir := filepath.Dir(path)
->>>>>>> 2fa870f5
 	if err := os.MkdirAll(dir, 0600); err != nil {
 		logger.Error.Println("Unable to create directory: ", err)
 		return err
