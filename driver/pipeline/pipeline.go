--- conflicted
+++ resolved
@@ -84,10 +84,7 @@
 		logger.Error.Println("Unable to load pipeline config: ", err)
 		return err
 	}
-<<<<<<< HEAD
 	setManifestInfo(conf)
-=======
->>>>>>> 6ac4214f
 	if err := pl.pluginCache.LoadDrivers(pl.driverDir); err != nil {
 		logger.Error.Println("Unable to load dynamic driver: ", err)
 		return err
@@ -95,12 +92,7 @@
 	/*if err := pl.pluginCache.LoadPlugins(pl.pluginDir, conf); err != nil {
 		logger.Error.Println("Unable to load dynamic plugins: ", err)
 		return err
-<<<<<<< HEAD
-	}
-=======
 	}*/
-	setManifestInfo(conf)
->>>>>>> 6ac4214f
 	if pl.driver, err = pl.pluginCache.GetDriver(driverName); err != nil {
 		logger.Error.Println("Unable to load driver: ", err)
 		return err
