//
// Copyright (C) 2020 IBM Corporation.
//
// Authors:
// Frederico Araujo <frederico.araujo@ibm.com>
// Teryl Taylor <terylt@ibm.com>
//
// Licensed under the Apache License, Version 2.0 (the "License");
// you may not use this file except in compliance with the License.
// You may obtain a copy of the License at
//
//     http://www.apache.org/licenses/LICENSE-2.0
//
// Unless required by applicable law or agreed to in writing, software
// distributed under the License is distributed on an "AS IS" BASIS,
// WITHOUT WARRANTIES OR CONDITIONS OF ANY KIND, either express or implied.
// See the License for the specific language governing permissions and
// limitations under the License.
//
package exporter

import (
	"crypto/tls"
	"fmt"
	"os"
	"sync"
	"time"

	syslog "github.com/RackSec/srslog"
	"github.com/sysflow-telemetry/sf-apis/go/plugins"
	"github.com/sysflow-telemetry/sf-apis/go/sfgo"
	"github.ibm.com/sysflow/goutils/logger"
	"github.ibm.com/sysflow/sf-processor/core/policyengine/engine"
)

const (
	pluginName string = "exporter"
)

// Exporter defines a syslogger plugin.
type Exporter struct {
	recs    []*engine.Record
	counter int
	sysl    *syslog.Writer
	config  Config
}

// NewExporter creates a new plugin instance.
func NewExporter() plugins.SFProcessor {
	return new(Exporter)
}

// GetName returns the plugin name.
func (s *Exporter) GetName() string {
	return pluginName
}

// Register registers plugin to plugin cache.
func (s *Exporter) Register(pc plugins.SFPluginCache) {
	pc.AddProcessor(pluginName, NewExporter)
}

// Init initializes the plugin with a configuration map and cache.
func (s *Exporter) Init(conf map[string]string) error {
	var err error
	s.config = CreateConfig(conf)
	if s.config.Export == FileExport {
		os.Remove(s.config.Path)
	} else if s.config.Export == SyslogExport {
		raddr := fmt.Sprintf("%s:%d", s.config.Host, s.config.Port)
		if s.config.Proto == TCPTLSProto {
			// TODO: verify connection with given trust certifications
			nopTLSConfig := &tls.Config{InsecureSkipVerify: true}
			s.sysl, err = syslog.DialWithTLSConfig("tcp+tls", raddr, syslog.LOG_ALERT|syslog.LOG_DAEMON, s.config.Tag, nopTLSConfig)
		} else {
			s.sysl, err = syslog.Dial(s.config.Proto.String(), raddr, syslog.LOG_ALERT|syslog.LOG_DAEMON, s.config.Tag)
		}
		if err == nil {
			s.sysl.SetFormatter(syslog.RFC5424Formatter)
			if s.config.LogSource != sfgo.Zeros.String {
				s.sysl.SetHostname(s.config.LogSource)
			}
		}
	}
	return err
}

// Process implements the main interface of the plugin.
func (s *Exporter) Process(ch interface{}, wg *sync.WaitGroup) {
	cha := ch.(*engine.RecordChannel)
	record := cha.In
	defer wg.Done()

	maxIdle := 1 * time.Second
	ticker := time.NewTicker(maxIdle)
	defer ticker.Stop()
	lastFlush := time.Now()

	logger.Trace.Printf("Starting Exporter in mode %s with channel capacity %d", s.config.Export.String(), cap(record))
RecLoop:
	for {
		select {
		case fc, ok := <-record:
			if ok {
				s.counter++
				s.recs = append(s.recs, fc)
				if s.counter > s.config.EventBuffer {
					s.process()
					s.recs = make([]*engine.Record, 0)
					s.counter = 0
					lastFlush = time.Now()
				}
			} else {
				s.process()
				logger.Trace.Println("Channel closed. Shutting down.")
				break RecLoop
			}
		case <-ticker.C:
			// force flush records after 1sec idle
			if time.Now().Sub(lastFlush) > maxIdle && s.counter > 0 {
				s.process()
				s.recs = make([]*engine.Record, 0)
				s.counter = 0
				lastFlush = time.Now()
			}
		}
	}
	logger.Trace.Println("Exiting Syslogger")
}

func (s *Exporter) process() {
	s.export(s.createEvents())
}

func (s *Exporter) createEvents() []Event {
	if s.config.ExpType == AlertType {
		return CreateOffenses(s.recs, s.config)
	}
	return CreateTelemetryRecords(s.recs, s.config)
}

func (s *Exporter) export(events []Event) {
	if s.config.Format == JSONFormat {
		s.exportAsJSON(events)
	}
}

func (s *Exporter) exportAsJSON(events []Event) {
<<<<<<< HEAD
	for _, e := range events {
		if s.config.Export == StdOutExport {
			fmt.Println(e.ToJSONStr())
		} else if s.config.Export == SyslogExport {
			if err := s.sysl.Alert(e.ToJSONStr()); err != nil {
				logger.Error.Println("Can't export to syslog:\n", err)
			}
		} else if s.config.Export == FileExport {
			f, err := os.OpenFile(s.config.Path, os.O_APPEND|os.O_CREATE|os.O_WRONLY, 0644)
			if err != nil {
				logger.Error.Println("Can't open trace file:\n", err)
			}
			defer f.Close()
			if _, err := f.WriteString(e.ToJSONStr() + "\n"); err != nil {
=======
	switch s.config.Export {
	case StdOutExport:
		for _, evt := range events {
			fmt.Println(evt.ToJSONStr())
		}
	case SyslogExport:
		for _, evt := range events {
			s.sysl.Alert(evt.ToJSONStr())
		}
	case FileExport:
		f, err := os.OpenFile(s.config.Path, os.O_APPEND|os.O_CREATE|os.O_WRONLY, 0644)
		if err != nil {
			logger.Error.Println("Can't open trace file:", err)
			break
		}
		defer f.Close()
		for _, evt := range events {
			if _, err := fmt.Fprintln(f, evt.ToJSONStr()); nil != err {
>>>>>>> 67e2d490
				logger.Error.Println("Can't write to trace file:\n", err)
				break
			}
		}
	}
}

// SetOutChan sets the output channel of the plugin.
func (s *Exporter) SetOutChan(ch interface{}) {}

// Cleanup tears down plugin resources.
func (s *Exporter) Cleanup() {}

// This function is not run when module is used as a plugin.
func main() {}<|MERGE_RESOLUTION|>--- conflicted
+++ resolved
@@ -146,22 +146,6 @@
 }
 
 func (s *Exporter) exportAsJSON(events []Event) {
-<<<<<<< HEAD
-	for _, e := range events {
-		if s.config.Export == StdOutExport {
-			fmt.Println(e.ToJSONStr())
-		} else if s.config.Export == SyslogExport {
-			if err := s.sysl.Alert(e.ToJSONStr()); err != nil {
-				logger.Error.Println("Can't export to syslog:\n", err)
-			}
-		} else if s.config.Export == FileExport {
-			f, err := os.OpenFile(s.config.Path, os.O_APPEND|os.O_CREATE|os.O_WRONLY, 0644)
-			if err != nil {
-				logger.Error.Println("Can't open trace file:\n", err)
-			}
-			defer f.Close()
-			if _, err := f.WriteString(e.ToJSONStr() + "\n"); err != nil {
-=======
 	switch s.config.Export {
 	case StdOutExport:
 		for _, evt := range events {
@@ -169,7 +153,10 @@
 		}
 	case SyslogExport:
 		for _, evt := range events {
-			s.sysl.Alert(evt.ToJSONStr())
+      if err := s.sysl.Alert(e.ToJSONStr()); err != nil {
+				logger.Error.Println("Can't export to syslog:\n", err)
+        break;
+			}
 		}
 	case FileExport:
 		f, err := os.OpenFile(s.config.Path, os.O_APPEND|os.O_CREATE|os.O_WRONLY, 0644)
@@ -180,7 +167,6 @@
 		defer f.Close()
 		for _, evt := range events {
 			if _, err := fmt.Fprintln(f, evt.ToJSONStr()); nil != err {
->>>>>>> 67e2d490
 				logger.Error.Println("Can't write to trace file:\n", err)
 				break
 			}
