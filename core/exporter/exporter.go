--- conflicted
+++ resolved
@@ -41,13 +41,11 @@
 		} else {
 			s.sysl, err = syslog.Dial(s.config.Proto.String(), raddr, syslog.LOG_ALERT|syslog.LOG_DAEMON, s.config.Tag)
 		}
-<<<<<<< HEAD
-		if err == nil && s.config.LogSource != sfgo.Zeros.String {
-			s.sysl.SetHostname(s.config.LogSource)
-=======
 		if err == nil {
 			s.sysl.SetFormatter(syslog.RFC5424Formatter)
->>>>>>> 658ec13b
+			if s.config.LogSource != sfgo.Zeros.String {
+				s.sysl.SetHostname(s.config.LogSource)
+			}
 		}
 	}
 	return err
