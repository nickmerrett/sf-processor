#
# Copyright (C) 2022 IBM Corporation.
#
# Authors:
# Frederico Araujo <frederico.araujo@ibm.com>
# Teryl Taylor <terylt@ibm.com>
#
# Licensed under the Apache License, Version 2.0 (the "License");
# you may not use this file except in compliance with the License.
# You may obtain a copy of the License at
#
#     http://www.apache.org/licenses/LICENSE-2.0
#
# Unless required by applicable law or agreed to in writing, software
# distributed under the License is distributed on an "AS IS" BASIS,
# WITHOUT WARRANTIES OR CONDITIONS OF ANY KIND, either express or implied.
# See the License for the specific language governing permissions and
# limitations under the License.

#-----------------------
# Stage: base
#-----------------------
ARG UBI_VER
FROM registry.access.redhat.com/ubi9/ubi:${UBI_VER} AS base

# Environment and build args
ARG VERSION=dev

ARG BUILD_NUMBER=dev

ENV PATH=$PATH:/usr/local/go/bin/

ENV GOPATH=/go/

ENV SRC_ROOT=/go/src/github.com/sysflow-telemetry/sf-processor/

# Install dependencies
RUN dnf update -y --disableplugin=subscription-manager && \
     dnf install -y  --disableplugin=subscription-manager wget gcc make git device-mapper-devel

<<<<<<< HEAD
RUN wget https://go.dev/dl/go1.17.7.linux-arm64.tar.gz && \
    tar -C /usr/local -xzf go1.17.7.linux-arm64.tar.gz && mkdir -p $SRC_ROOT
=======
RUN wget https://go.dev/dl/go1.19.4.linux-amd64.tar.gz && \
    tar -C /usr/local -xzf go1.19.4.linux-amd64.tar.gz && mkdir -p $SRC_ROOT
>>>>>>> 480d92f9

# Copy sources
COPY core ${SRC_ROOT}core
COPY driver ${SRC_ROOT}driver
COPY plugins ${SRC_ROOT}plugins
COPY resources ${SRC_ROOT}resources
COPY Makefile ${SRC_ROOT}
COPY makefile.manifest.inc ${SRC_ROOT}

# Build
RUN cd ${SRC_ROOT} && \
    make SYSFLOW_VERSION=$VERSION \
         SYSFLOW_BUILD_NUMBER=$BUILD_NUMBER \
         install

#-----------------------
# Stage: runtime
#-----------------------
FROM registry.access.redhat.com/ubi9/ubi:${UBI_VER} AS runtime

# Environment and build args
ARG VERSION=dev

ARG RELEASE=dev

ARG DOCKER_GID

ARG inputpath=/sock/sysflow.sock
ENV INPUT_PATH=$inputpath

ARG driver=socket
ENV DRIVER=$driver

ARG driver_dir=/usr/local/sysflow/resources/drivers
ENV DRIVER_DIR=$driver_dir

ARG plugin_dir=/usr/local/sysflow/resources/plugins
ENV PLUGIN_DIR=$plugin_dir

ARG loglevel=info
ENV LOG_LEVEL=$loglevel

ARG configpath=/usr/local/sysflow/conf/pipeline.json
ENV CONFIG_PATH=$configpath

# Image labels
LABEL "name"="SysFlow Processor"
LABEL "maintainer"="The SysFlow team"
LABEL "vendor"="SysFlow"
LABEL "version"="${VERSION}"
LABEL "release"="${RELEASE}"
LABEL "summary"="SysFlow Processor implements a pluggable stream-processing pipeline and contains a built-in policy engine that evaluates rules on the ingested SysFlow stream"
LABEL "description"="SysFlow Processor implements a pluggable stream-processing pipeline and contains a built-in policy engine that evaluates rules on the ingested SysFlow stream"
LABEL "io.k8s.display-name"="SysFlow Processor"
LABEL "io.k8s.description"="SysFlow Processor implements a pluggable stream-processing pipeline and contains a built-in policy engine that evaluates rules on the ingested SysFlow stream"

# Update license
COPY ./LICENSE.md /licenses/

# Fix plugin load error
RUN ln -s /lib64/libdevmapper.so.1.02 /lib64/libdevmapper.so.1.02.1

# Add user
RUN useradd -u 1001 sysflow

# Copy files from previous stage
COPY --from=base --chown=sysflow:sysflow /usr/local/sysflow/ /usr/local/sysflow/
RUN dnf -y update && \
    ( dnf -y clean all ; rm -rf /var/cache/{dnf,yum} ; true ) && \
    mkdir -p /sock && chown -R sysflow:sysflow /sock
VOLUME /sock
USER sysflow

# Entrypoint
CMD /usr/local/sysflow/bin/sfprocessor \
                            ${LOG_LEVEL:+-log} ${LOG_LEVEL} \
                            ${DRIVER:+-driver} ${DRIVER} \
                            ${DRIVER_DIR:+-driverdir} ${DRIVER_DIR} \
                            ${PLUGIN_DIR:+-plugdir} ${PLUGIN_DIR} \
                            ${CONFIG_PATH:+-config} ${CONFIG_PATH} \
                            ${INPUT_PATH}<|MERGE_RESOLUTION|>--- conflicted
+++ resolved
@@ -38,13 +38,8 @@
 RUN dnf update -y --disableplugin=subscription-manager && \
      dnf install -y  --disableplugin=subscription-manager wget gcc make git device-mapper-devel
 
-<<<<<<< HEAD
-RUN wget https://go.dev/dl/go1.17.7.linux-arm64.tar.gz && \
-    tar -C /usr/local -xzf go1.17.7.linux-arm64.tar.gz && mkdir -p $SRC_ROOT
-=======
-RUN wget https://go.dev/dl/go1.19.4.linux-amd64.tar.gz && \
-    tar -C /usr/local -xzf go1.19.4.linux-amd64.tar.gz && mkdir -p $SRC_ROOT
->>>>>>> 480d92f9
+RUN wget https://go.dev/dl/go1.19.4.linux-arm64.tar.gz && \
+    tar -C /usr/local -xzf go1.19.4.linux-arm64.tar.gz && mkdir -p $SRC_ROOT
 
 # Copy sources
 COPY core ${SRC_ROOT}core
